# Implements a rest api
from logging import Logger
import json
import traceback
import time

from typing import List, Callable, Set, Union
from weakref import WeakSet
from zthreading.tasks import Task
from zthreading.events import Event, EventHandler

from airflow_kubernetes_job_operator.kube_api.utils import clean_dictionary_nulls

from kubernetes.stream.ws_client import ApiException as KubernetesNativeApiException
from kubernetes.client import ApiClient
from urllib3.response import HTTPResponse
from kubernetes.config import kube_config

from airflow_kubernetes_job_operator.kube_api.utils import kube_logger
from airflow_kubernetes_job_operator.kube_api.exceptions import (
    KubeApiException,
    KubeApiClientException,
)
from airflow_kubernetes_job_operator.kube_api.collections import (
    KubeApiRestQueryConnectionState,
)
from airflow_kubernetes_job_operator.kube_api.config import (
    KubeApiConfiguration,
    DEFAULT_AUTO_RECONNECT_MAX_ATTEMPTS,
    DEFAULT_AUTO_RECONNECT_WAIT_BETWEEN_ATTEMPTS,
)


def set_asyncio_mode(is_active: bool):
    """NOT_IMPLEMENTED. Sets the global (default) asyncio mode for all queries.
    This method is currently not implemented.

    Args:
        is_active (bool): [description]

    Raises:
        NotImplementedError: [description]
    """
    if is_active:
        raise NotImplementedError("AsyncIO not yet implemented.")
    KubeApiRestQuery.default_use_asyncio = is_active


def get_asyncio_mode() -> bool:
    """Returns the asyncio mode. Defaults to true if not defined in env (reduces memory)"""
    return KubeApiRestQuery.default_use_asyncio


class KubeApiRestQuery(Task):
    data_event_name = "kube_api_query_result"
    default_use_asyncio = False

    query_started_event_name = "kube_api_query_started"
    connection_state_changed_event_name = "kube_api_connection_state"
    query_ended_event_name = "kube_api_query_ended"
    query_before_reconnect_event_name = "kube_api_query_before_reconnect"

    def __init__(
        self,
        resource_path: str,
        method: str = "GET",
        path_params: dict = None,
        query_params: dict = None,
        form_params: list = None,
        files: dict = None,
        body: dict = None,
        headers: dict = None,
        timeout: float = None,
        use_asyncio: bool = None,
        auto_reconnect: bool = False,
        auto_reconnect_max_attempts: int = DEFAULT_AUTO_RECONNECT_MAX_ATTEMPTS,
        auto_reconnect_wait_between_attempts: float = DEFAULT_AUTO_RECONNECT_WAIT_BETWEEN_ATTEMPTS,
        throw_on_if_first_api_call_fails: bool = True,
    ):
        """Implements a self containing query task (thread) which handles the retrieval
        of data from the kubernetes api.

        Args:
            resource_path (str): The api resource path. (Without the server, i.e. api/v1/pods)
            method (str, optional): The http method. Defaults to "GET".
            path_params (dict, optional): A dictionary of path parts to send to the server. Defaults to None.
            query_params (dict, optional): A dictionary of query params (the api request params). Defaults to None.
            form_params (list, optional): A dictionary of forms params to send to the server. Defaults to None.
            files (dict, optional): A list of files to send to the server. Defaults to None.
            body (dict, optional): The request body (usual the PUT element). Defaults to None.
            headers (dict, optional): The request headers/override headers. Defaults to None.
            timeout (float, optional): The request timeout. Defaults to None.
            use_asyncio (bool, optional): Not implemented yet! Defaults to None.
            auto_reconnect (bool, optional): If true attempts to auto reconnect if connection is lost.
                Defaults to False.
            auto_reconnect_max_attempts (int, optional): Max number of consecutive auto reconnect requests.
                Defaults to DEFAULT_AUTO_RECONNECT_MAX_ATTEMPTS.
            auto_reconnect_wait_between_attempts (float, optional): Wait time in seconds.
                Defaults to DEFAULT_AUTO_RECONNECT_WAIT_BETWEEN_ATTEMPTS.
            throw_on_if_first_api_call_fails (bool, optional): If true the and the first attempt to connect fails,
                throws an error. Defaults to True.
        """
        assert use_asyncio is not True, NotImplementedError(
            "AsyncIO not yet implemented."
        )
        super().__init__(
            self._execute_query,
            use_async_loop=use_asyncio or KubeApiRestQuery.default_use_asyncio,
            use_daemon_thread=True,
            thread_name=f"{self.__class__.__name__} {id(self)}",
        )

        self.resource_path = resource_path
        self.timeout = timeout
        self.path_params = path_params or dict()
        self.query_params = query_params or dict()
        self.form_params = form_params
        self.headers = headers
        self.method = method
        self.files = files
        self.body = body
        self.auto_reconnect = auto_reconnect
        self.auto_reconnect_max_attempts = auto_reconnect_max_attempts
        self.auto_reconnect_wait_between_attempts = auto_reconnect_wait_between_attempts
        self.throw_on_if_first_api_call_fails = throw_on_if_first_api_call_fails

        # these event are object specific
        self.query_started_event_name = f"{self.query_started_event_name} {id(self)}"
        self.query_ended_event_name = f"{self.query_started_event_name} {id(self)}"
        self.connection_state_changed_event_name = (
            f"{self.connection_state_changed_event_name} {id(self)}"
        )

        self._active_responses: Set[HTTPResponse] = WeakSet()  # type:ignore
        self._is_being_stopped: bool = False
        self._connection_state: KubeApiRestQueryConnectionState = (
            KubeApiRestQueryConnectionState.Disconnected
        )
<<<<<<< HEAD

    @property
    def query_type(self) -> str:
        return type(self).__name__
=======
>>>>>>> 10f011a2

    @property
    def query_running(self) -> bool:
        """True if the query is executing (connecting or streaming)"""
        return self.connection_state != KubeApiRestQueryConnectionState.Disconnected

    @property
    def connection_state(self) -> KubeApiRestQueryConnectionState:
        """The state of the connection"""
        return self._connection_state

    def _set_connection_state(
        self, state: KubeApiRestQueryConnectionState, emit_event: bool = True
    ):
        if self._connection_state == state:
            return
        self._connection_state = state
        kube_logger.debug(f"[{self.resource_path}] State: {self._connection_state}")
        if emit_event:
            self.emit(self.connection_state_changed_event_name, state)

    def _get_method_content_type(self) -> str:
        if self.method == "PATCH":
            return "application/json-patch+json"
        else:
            return "application/json"
        return None

    def parse_data(self, line: str):
        """Overridable, parse the query line data from string to some other
        object.

        Args:
            line (str): The data line.

        Returns:
            any: Parsed object.
        """
        return line

    def emit_data(self, data):
        """Overridable. Called to emit a new data element as event.

        Args:
            data (any): The data element, as returned from parse_data
        """
        self.emit(self.data_event_name, data)

    @classmethod
    def _read_response_stream_lines(cls, response: HTTPResponse):
        """INTERNAL. Helper yield method. Parses the streaming http response
        to lines (can by async!)

        Yields:
            str: The line
        """
        prev = ""
        for chunk in response.stream(decode_content=False):
            if isinstance(chunk, bytes):
                chunk = chunk.decode("utf8")
            chunk = prev + chunk
            lines = chunk.split("\n")
            if not chunk.endswith("\n"):
                prev = lines[-1]
                lines = lines[:-1]
            else:
                prev = ""
            for line in lines:
                if line:
                    yield line

    def pre_request(self, client: "KubeApiRestClient"):
        """Called before the request stars

        Args:
            client (KubeApiRestClient): The client
        """
        pass

    def post_request(self, client: "KubeApiRestClient"):
        """Called after the request ends.

        Args:
            client (KubeApiRestClient): The client.
        """
        pass

    def on_reconnect(self, client: "KubeApiRestClient"):
        """Called before the connection is reestablished.

        Args:
            client (KubeApiRestClient): The client

        Returns:
            False if not to emit the reconnect event.
        """
        return True

    def _execute_query(self, client: "KubeApiRestClient"):
        self._set_connection_state(KubeApiRestQueryConnectionState.Disconnected, False)
        self.emit(self.query_started_event_name, self, client)
        self.pre_request(client)

        try:
            self.query_loop(client)
            self.post_request(client)
        except Exception as ex:
            self.emit_error(ex)
            raise ex
        finally:
            self._set_connection_state(KubeApiRestQueryConnectionState.Disconnected)
            self.emit(self.query_ended_event_name, self, client)

    def query_loop(self, client: "KubeApiRestClient"):
        """Overridable. The main query loop. Called to execute the query.

        Args:
            client (KubeApiRestClient): The client.
        """

        def validate_dictionary(d: dict, default: dict = None):
            if default is not None:
                update_with = d or {}
                d = default.copy()
                d.update(update_with)
            else:
                d = (d or {}).copy()

            return clean_dictionary_nulls(d)

        headers = validate_dictionary(
            self.headers,  # type:ignore
            default={
                "Accept": "application/json",
                "Content-Type": self._get_method_content_type(),
            },
        )

        total_reconnects = 0
        total_consecutive_reconnects = 0

        def can_reconnect():
            # check for change in state
            if not self.auto_reconnect:
                return False

            nonlocal total_consecutive_reconnects
            nonlocal total_reconnects
            total_consecutive_reconnects += 1
            total_reconnects += 1

            if total_consecutive_reconnects >= self.auto_reconnect_max_attempts:
                return False

            return True

        # starting query.
        is_first_connect_attempt = True
        while (
            self.is_running
            and not self._is_being_stopped
            and (is_first_connect_attempt or self.auto_reconnect)
        ):
            try:
                if not is_first_connect_attempt:
                    # error while running and has wait time
                    if (
                        self.query_running
                        and self.auto_reconnect_wait_between_attempts > 0
                    ):
                        kube_logger.debug(
                            f"[{self.resource_path}] Waiting before reconnect "
                            + f"{self.auto_reconnect_wait_between_attempts} [s]"
                        )
                        time.sleep(self.auto_reconnect_wait_between_attempts)

                    # check reconnect
                    do_reconnect = self.on_reconnect(client) is not False
                    if do_reconnect:
                        self.emit(self.query_before_reconnect_event_name)

                    # Reset the connection state.
                    self._set_connection_state(
                        KubeApiRestQueryConnectionState.Disconnected
                    )

                    # Case auto_reconnect has changed.
                    if not self.auto_reconnect or not do_reconnect:
                        break

                    kube_logger.debug(
                        f"[{self.resource_path}] Connection lost, reconnecting.."
                    )

                # generating the query params
                path_params = validate_dictionary(self.path_params)
                query_params = validate_dictionary(self.query_params)
                form_params = validate_dictionary(self.form_params)  # type:ignore
                files = validate_dictionary(self.files)  # type:ignore

                query_params_array = []
                for k in query_params:
                    query_params_array.append((k, query_params[k]))

                # connecting
                self._set_connection_state(KubeApiRestQueryConnectionState.Connecting)
                request_info = client.api_client.call_api(
                    resource_path=self.resource_path,
                    method=self.method,
                    path_params=path_params,
                    query_params=query_params_array,
                    header_params=headers,
                    body=self.body,
                    post_params=form_params or [],
                    files=files or dict(),
                    response_type="str",
                    auth_settings=["BearerToken"],
                    async_req=False,
                    _return_http_data_only=False,
                    _preload_content=False,
                    _request_timeout=self.timeout,
                    collection_formats={},
                )

                # Connection successful.
                is_first_connect_attempt = False

                response: HTTPResponse = request_info[0]  # type:ignore
                self._active_responses.add(response)
                total_consecutive_reconnects = 0

                # parsing data
                self._set_connection_state(KubeApiRestQueryConnectionState.Streaming)
                for line in self._read_response_stream_lines(response):
                    data = self.parse_data(line)  # type:ignore
                    self.emit_data(data)

                # Proper disconnect.
                self._set_connection_state(KubeApiRestQueryConnectionState.Disconnected)

            except KubernetesNativeApiException as ex:
                # We throw errors in the following cases:
                # 1. Fail to reconnect on first go.
                # 2. Fail while streaming with a non rest api error (otherwise disconnect)
                # 3. Failed too many times.
                if ex.body is not None:
                    # Proper API error should be handled internally and checked for events.
                    try:
                        ex.body = json.loads(ex.body)
                    except Exception:
                        pass

                    exeuctor_name = (
                        f"{self.__class__.__module__}.{self.__class__.__name__}"
                    )

                    if isinstance(ex.body, dict):
                        exception_message = (
                            f"{exeuctor_name}, {ex.reason}: {ex.body.get('message')}"
                        )
                    else:
                        exception_message = f"{exeuctor_name}, {ex.reason}: {ex.body}"

                    err = KubeApiClientException(
                        exception_message, rest_api_exception=ex
                    )

                    if (
                        is_first_connect_attempt
                        and self.throw_on_if_first_api_call_fails
                    ):
                        raise err

                    # check if can reconnect.
                    if can_reconnect():
                        kube_logger.debug(f"[{self.resource_path}] {exception_message}")
                        continue

                    # check if is currently being stopped or already stopped.
                    if self.is_running and not self._is_being_stopped:
                        raise err
                else:
                    raise ex
            except Exception as ex:
                raise ex

    def start(self, client: "KubeApiRestClient"):
        """Start the query execution

        Args:
            client (ApiClient): The api client to use.
        """
        assert not self.is_running, "Cannot start a running query"
        assert isinstance(
            client, KubeApiRestClient
        ), "client must be of class KubeApiRestClient"

        self._query_running = False
        super().start(client)

        return self

    def wait_until_running(self, timeout: float = 5, ignore_if_running=True):
        """Waits until the query is running. (Thread block)

        Args:
            timeout (float, optional): The wait timeout. Defaults to 5.
            ignore_if_running (bool, optional): If true, do not attempt to wait for the
            start event if query is already running (Streaming or Connecting). Defaults to True.
        """
        if ignore_if_running and self.query_running:
            return

        def predict_is_running(handler, event: Event):
            if event.name != self.connection_state_changed_event_name:
                return False
            if event.args[0] != KubeApiRestQueryConnectionState.Streaming:
                return False
            return True

        self.wait_for(predict_is_running, timeout=timeout)

    def stop(self, timeout: float = None, throw_error_if_not_running: bool = False):
        """Stops the query execution.

        Args:
            timeout (float, optional): Stop timeout (see Task). Defaults to None.
            throw_error_if_not_running (bool, optional): If true, throws an error if not running. Defaults to False.
        """
        try:
            self._is_being_stopped = True
            self.stop_all_streams()
            for rsp in self._active_responses:
                if not rsp.isclosed:
                    try:
                        rsp.close()
                    except Exception:
                        pass
            super().stop(
                timeout=timeout, throw_error_if_not_running=throw_error_if_not_running
            )  # type:ignore
        finally:
            self._query_running = False
            self._is_being_stopped = False

    def log_event(self, logger: Logger, ev: Event):
        """Overridable. Called on a log event.

        Args:
            logger (Logger): The logger to log to.
            ev (Event): The log event.
        """
        pass

    def pipe_to_logger(
        self, logger: Logger = kube_logger, allowed_event_names=None
    ) -> EventHandler:
        """Called to pipe logging events to a specific logger. The log_event method
        will be called when a message is emitted.

        Args:
            logger (Logger, optional): The logger to pipe to. Defaults to kube_logger.
            allowed_event_names (str|List[str]|Enum|list[Enum], optional): The allowed events to log on.
                Defaults to None.

        Returns:
            EventHandler: The handler which is the event pipe.
        """
        allowed_event_names = set(
            allowed_event_names
            or [
                self.data_event_name,
                self.query_before_reconnect_event_name,
            ]
        )

        def process_log_event(ev: Event):
            if ev.name in [self.error_event_name, self.warning_event_name]:
                err: Exception = (
                    ev.args[-1] if len(ev.args) > 0 else Exception("Unknown error")
                )
                msg = (
                    "\n".join(
                        traceback.format_exception(
                            err.__class__, err, err.__traceback__
                        )
                    )
                    if isinstance(err, Exception)
                    else err
                )
                if ev.name == self.error_event_name:
                    logger.error(msg)
                else:
                    logger.warning(msg)
            elif ev.name in allowed_event_names:
                self.log_event(logger, ev)

        bind_handler = EventHandler(on_event=process_log_event)
        self.pipe(bind_handler)

        return bind_handler


def kube_api_default_stream_process_event_data(ev: Event):
    """Default method for streaming.

    Args:
        ev (Event): The event.

    Returns:
        the first event argument if ev.name == ev.sender.data_event_name else the event.
    """
    if isinstance(ev.sender, KubeApiRestQuery) and ev.name == ev.sender.data_event_name:
        return ev.args[0]
    else:
        return ev


class KubeApiRestClient:
    def __init__(
        self,
        auto_load_kube_config: bool = True,
    ):
        """Creates a new kubernetes api rest client."""
        super().__init__()

        self._active_queries: Set[KubeApiRestQuery] = WeakSet()  # type:ignore
        self._active_handlers: Set[EventHandler] = WeakSet()  # type:ignore
        self.auto_load_kube_config = auto_load_kube_config  # type:ignore
        self._kube_config: kube_config.Configuration = None  # type:ignore
        self._api_client: ApiClient = None  # type:ignore

    @property
    def is_kube_config_loaded(self) -> bool:
        return self._kube_config is not None

    @property
    def kube_config(self) -> kube_config.Configuration:
        """The kubernetes configuration. Use load_kube_config to load

        Returns:
            kube_config.Configuration: The configuration
        """
        if self._kube_config is None:
            if not self.auto_load_kube_config:
                raise KubeApiException(
                    "Kubernetes configuration not loaded and auto load is set to false."
                )
            self.load_kube_config()
            assert (
                self._kube_config is not None
            ), "Failed to load default kubernetes configuration"
        return self._kube_config

    @property
    def api_client(self) -> ApiClient:
        """The underlining rest api client. Will be null if no config has loaded.

        Returns:
            ApiClient: The api client.
        """
        return self._api_client

    def load_kube_config(
        self,
        config_file: str = None,
        context: str = None,
        is_in_cluster: bool = False,
        extra_config_locations: List[str] = None,
        persist: bool = False,
    ):
        """Loads a kubernetes configuration from file.

        Args:
            config_file (str, optional): The configuration file path. Defaults to None = search for config.
            is_in_cluster (bool, optional): If true, the client will expect to run inside a cluster
                and to load the cluster config. Defaults to None = auto detect.
            extra_config_locations (List[str], optional): Extra locations to search for a configuration.
                Defaults to None.
            context (str, optional): The context name to run in. Defaults to None = active context.
            persist (bool, optional): If True, config file will be updated when changed
                (e.g GCP token refresh).
        """
        self._kube_config: kube_config.Configuration = (
            KubeApiConfiguration.load_kubernetes_configuration(
                config_file=config_file,
                is_in_cluster=is_in_cluster,
                extra_config_locations=extra_config_locations,
                context=context,
                persist=persist,
            )
        )

        assert self._kube_config is not None, KubeApiClientException(
            "Failed to load kubernetes configuration. Not found."
        )

        self._api_client: ApiClient = ApiClient(configuration=self.kube_config)

    def get_default_namespace(self) -> str:
        """Returns the default namespace for the current config."""
        assert self.kube_config is not None, KubeApiException(
            "Kubernetes configuration not loaded. use: [client].load_kube_config()"
        )
        return KubeApiConfiguration.get_default_namespace(self.kube_config)

    def stop(self):
        for q in list(self._active_queries):
            q.stop()
        for hndl in list(self._active_handlers):
            hndl.stop_all_streams()

    def _create_query_handler(self, queries: List[KubeApiRestQuery]) -> EventHandler:
        assert isinstance(queries, list), "queries Must be a list of queries"
        assert all(
            [isinstance(q, KubeApiRestQuery) for q in queries]
        ), "All queries must be of type KubeApiRestQuery"
        assert len(queries) > 0, "You must at least send one query"

        handler = EventHandler()
        self._active_handlers.add(handler)

        pending = set(queries)

        def remove_from_pending(q, ex: Exception = None):
            if q in pending:
                pending.remove(q)
            if ex:
                handler.emit_error(ex)
            if len(pending) == 0:
                handler.stop_all_streams()

        for q in queries:
            self._active_queries.add(q)
            q.on(q.error_event_name, lambda query, err: remove_from_pending(query, err))
            q.on(
                q.query_ended_event_name,
                lambda query, client: remove_from_pending(query),
            )
            q.pipe(handler)

        return handler

    def _start_execution(self, queries: List[KubeApiRestQuery]):
        for query in queries:
            self._active_queries.add(query)
            query.start(self)

    def query_async(
        self, queries: Union[List[KubeApiRestQuery], KubeApiRestQuery]
    ) -> EventHandler:
        """Asynchronous querying. The queries will be called in the background. Use wait_until_running
        for each query to wait for the queries to start.

        Args:
            queries (Union[List[KubeApiRestQuery], KubeApiRestQuery]): The queries to execute.

        Returns:
            EventHandler: An event handler where all query events are piped.
        """
        if isinstance(queries, KubeApiRestQuery):
            queries = [queries]

        handler = self._create_query_handler(queries)

        self._start_execution(queries)

        return handler

    def stream(
        self,
        queries: Union[List[KubeApiRestQuery], KubeApiRestQuery],
        event_name: Union[List[str], str] = None,
        timeout=None,
        process_event_data: Callable = kube_api_default_stream_process_event_data,
        throw_errors: bool = True,
    ):
        """Stream events from multiple queries. The queries will be started if they are not.

        Args:
            queries (Union[List[KubeApiRestQuery], KubeApiRestQuery]): The queries to execute/stream.
            event_name (Union[List[str], str], optional): The name of the event to stream. If none will stream
                 query.data_event_name. Defaults to None.
            timeout ([type], optional): The streaming timeout. Errors if the stream has not ended before the timeout
                Defaults to None.
            process_event_data (Callable, optional): post process event data before exiting. Lambda (data)->val
                Defaults to kube_api_default_stream_process_event_data.
            throw_errors (bool, optional): If true throws errors if occur. Defaults to True.

        Yields:
            any: The query result or query events.
        """
        if isinstance(queries, KubeApiRestQuery):
            queries = [queries]

        if event_name is None:
            event_name = list(set([q.data_event_name for q in queries]))

        strm = self._create_query_handler(queries).stream(
            event_name,  # type:ignore
            timeout,
            use_async_loop=False,
            process_event_data=process_event_data,
            throw_errors=throw_errors,
        )

        self._start_execution(queries)

        for ev in strm:
            yield ev

    def query(
        self,
        queries: Union[List[KubeApiRestQuery], KubeApiRestQuery],
        event_name: Union[List[str], str] = None,
        timeout=None,
        throw_errors: bool = True,
    ) -> Union[List[object], object]:
        """Executes the queries and returns the query results. If a single query is sent returns
        a single result. If a list is sent returns a list of query results.

        Args:
            queries (Union[List[KubeApiRestQuery], KubeApiRestQuery]): The queries to execute.
            event_name (Union[List[str], str], optional): The name of the data event,
                if none defaults to query.data_event_name. Defaults to None.
            timeout ([type], optional): The query timeout. Defaults to None.
            throw_errors (bool, optional): If true throw error if they occur. Defaults to True.

        Returns:
            Union[List[object], object]: A single query if a single query is sent. A list if a
                list is sent
        """
        strm = self.stream(
            queries, event_name=event_name, timeout=timeout, throw_errors=throw_errors
        )
        rslt = [v for v in strm]
        if not isinstance(queries, list):
            return rslt[0] if len(rslt) > 0 else None
        else:
            return rslt<|MERGE_RESOLUTION|>--- conflicted
+++ resolved
@@ -136,13 +136,10 @@
         self._connection_state: KubeApiRestQueryConnectionState = (
             KubeApiRestQueryConnectionState.Disconnected
         )
-<<<<<<< HEAD
 
     @property
-    def query_type(self) -> str:
-        return type(self).__name__
-=======
->>>>>>> 10f011a2
+    def debug_tag(self) -> str:
+        return f"[{type(self).__name__}][{self.resource_path}]"
 
     @property
     def query_running(self) -> bool:
@@ -160,7 +157,7 @@
         if self._connection_state == state:
             return
         self._connection_state = state
-        kube_logger.debug(f"[{self.resource_path}] State: {self._connection_state}")
+        kube_logger.debug(f"{self.debug_tag} State: {self._connection_state}")
         if emit_event:
             self.emit(self.connection_state_changed_event_name, state)
 
@@ -314,7 +311,7 @@
                         and self.auto_reconnect_wait_between_attempts > 0
                     ):
                         kube_logger.debug(
-                            f"[{self.resource_path}] Waiting before reconnect "
+                            f"{self.debug_tag} Waiting before reconnect "
                             + f"{self.auto_reconnect_wait_between_attempts} [s]"
                         )
                         time.sleep(self.auto_reconnect_wait_between_attempts)
@@ -334,7 +331,7 @@
                         break
 
                     kube_logger.debug(
-                        f"[{self.resource_path}] Connection lost, reconnecting.."
+                        f"{self.debug_tag} Connection lost, reconnecting.."
                     )
 
                 # generating the query params
@@ -418,16 +415,16 @@
 
                     # check if can reconnect.
                     if can_reconnect():
-                        kube_logger.debug(f"[{self.resource_path}] {exception_message}")
+                        kube_logger.debug(f"{self.debug_tag} {exception_message}")
                         continue
 
                     # check if is currently being stopped or already stopped.
                     if self.is_running and not self._is_being_stopped:
                         raise err
                 else:
-                    raise ex
+                    raise ex from KubeApiException("Error while executing query")
             except Exception as ex:
-                raise ex
+                raise ex from KubeApiException("Error while executing query")
 
     def start(self, client: "KubeApiRestClient"):
         """Start the query execution
